module msgpack.packer;

import msgpack.common;
import msgpack.attribute;
import msgpack.exception;

import std.array;
import std.exception;
import std.range;
import std.stdio;
import std.traits;
import std.typecons;
import std.typetuple;
import std.container;


/**
 * $(D Packer) is a $(D MessagePack) serializer
 *
 * Example:
 * -----
 * auto packer = packer(Appender!(ubyte[])());
 *
 * packer.packArray(false, 100, 1e-10, null);
 *
 * stdout.rawWrite(packer.stream.data);
 * -----
 *
 * NOTE:
 *  Current implementation can't deal with a circular reference.
 *  If you try to serialize a object that has circular reference, runtime raises 'Stack Overflow'.
 */
struct PackerImpl(Stream) if (isOutputRange!(Stream, ubyte) && isOutputRange!(Stream, ubyte[]))
{
  private:
    static @system
    {
        alias void delegate(ref PackerImpl, void*) PackHandler;
        PackHandler[TypeInfo] packHandlers;

        public void registerHandler(T, alias Handler)()
        {
            packHandlers[typeid(T)] = delegate(ref PackerImpl packer, void* obj) {
                Handler(packer, *cast(T*)obj);
            };
        }

        public void register(T)()
        {
            packHandlers[typeid(T)] = delegate(ref PackerImpl packer, void* obj) {
                packer.packObject(*cast(T*)obj);
            };
        }
    }

    enum size_t Offset = 1;  // type-information offset

    Stream                   stream_;  // the stream to write
    ubyte[Offset + RealSize] store_;   // stores serialized value
    bool                     withFieldName_;


  public:
    /**
     * Constructs a packer with $(D_PARAM stream).
     *
     * Params:
     *  stream        = the stream to write.
     *  withFieldName = serialize class / struct with field name
     */
    this(Stream stream, bool withFieldName = false)
    {
        stream_        = stream;
        withFieldName_ = withFieldName;
    }


    /**
     * Constructs a packer with $(D_PARAM withFieldName).
     *
     * Params:
     *  withFieldName = serialize class / struct with field name
     */
    this(bool withFieldName)
    {
        withFieldName_ = withFieldName;
    }


    /**
     * Forwards to stream.
     *
     * Returns:
     *  the stream.
     */
    @property @safe
    nothrow ref Stream stream()
    {
        return stream_;
    }


    /**
     * Serializes argument and writes to stream.
     *
     * If the argument is the pointer type, dereferences the pointer and serializes pointed value.
     * -----
     * int  a = 10;
     * int* b = &b;
     *
     * packer.pack(b);  // serializes 10, not address of a
     * -----
     * Serializes nil if the argument of nullable type is null.
     *
     * NOTE:
     *  MessagePack doesn't define $(D_KEYWORD real) type format.
     *  Don't serialize $(D_KEYWORD real) if you communicate with other languages.
     *  Transfer $(D_KEYWORD double) serialization if $(D_KEYWORD real) on your environment equals $(D_KEYWORD double).
     *
     * Params:
     *  value = the content to serialize.
     *
     * Returns:
     *  self, i.e. for method chaining.
     */
    ref PackerImpl pack(T)(in T value) if (is(Unqual!T == bool))
    {
        if (value)
            stream_.put(Format.TRUE);
        else
            stream_.put(Format.FALSE);

        return this;
    }


    /// ditto
    ref PackerImpl pack(T)(in T value) if (isUnsigned!T && !is(Unqual!T == enum))
    {
        // ulong < ulong is slower than uint < uint
        static if (!is(Unqual!T  == ulong)) {
            enum Bits = T.sizeof * 8;

            if (value < (1 << 8)) {
                if (value < (1 << 7)) {
                    // fixnum
                    stream_.put(take8from!Bits(value));
                } else {
                    // uint 8
                    store_[0] = Format.UINT8;
                    store_[1] = take8from!Bits(value);
                    stream_.put(store_[0..Offset + ubyte.sizeof]);
                }
            } else {
                if (value < (1 << 16)) {
                    // uint 16
                    const temp = convertEndianTo!16(value);

                    store_[0] = Format.UINT16;
                    *cast(ushort*)&store_[Offset] = temp;
                    stream_.put(store_[0..Offset + ushort.sizeof]);
                } else {
                    // uint 32
                    const temp = convertEndianTo!32(value);

                    store_[0] = Format.UINT32;
                    *cast(uint*)&store_[Offset] = temp;
                    stream_.put(store_[0..Offset + uint.sizeof]);
                }
            }
        } else {
            if (value < (1UL << 8)) {
                if (value < (1UL << 7)) {
                    // fixnum
                    stream_.put(take8from!64(value));
                } else {
                    // uint 8
                    store_[0] = Format.UINT8;
                    store_[1] = take8from!64(value);
                    stream_.put(store_[0..Offset + ubyte.sizeof]);
                }
            } else {
                if (value < (1UL << 16)) {
                    // uint 16
                    const temp = convertEndianTo!16(value);

                    store_[0] = Format.UINT16;
                    *cast(ushort*)&store_[Offset] = temp;
                    stream_.put(store_[0..Offset + ushort.sizeof]);
                } else if (value < (1UL << 32)){
                    // uint 32
                    const temp = convertEndianTo!32(value);

                    store_[0] = Format.UINT32;
                    *cast(uint*)&store_[Offset] = temp;
                    stream_.put(store_[0..Offset + uint.sizeof]);
                } else {
                    // uint 64
                    const temp = convertEndianTo!64(value);

                    store_[0] = Format.UINT64;
                    *cast(ulong*)&store_[Offset] = temp;
                    stream_.put(store_[0..Offset + ulong.sizeof]);
                }
            }
        }

        return this;
    }


    /// ditto
    ref PackerImpl pack(T)(in T value) if (isSigned!T && isIntegral!T && !is(Unqual!T == enum))
    {
        // long < long is slower than int < int
        static if (!is(Unqual!T == long)) {
            enum Bits = T.sizeof * 8;

            if (value < -(1 << 5)) {
                if (value < -(1 << 15)) {
                    // int 32
                    const temp = convertEndianTo!32(value);

                    store_[0] = Format.INT32;
                    *cast(int*)&store_[Offset] = temp;
                    stream_.put(store_[0..Offset + int.sizeof]);
                } else if (value < -(1 << 7)) {
                    // int 16
                    const temp = convertEndianTo!16(value);

                    store_[0] = Format.INT16;
                    *cast(short*)&store_[Offset] = temp;
                    stream_.put(store_[0..Offset + short.sizeof]);
                } else {
                    // int 8
                    store_[0] = Format.INT8;
                    store_[1] = take8from!Bits(value);
                    stream_.put(store_[0..Offset + byte.sizeof]);
                }
            } else if (value < (1 << 7)) {
                // fixnum
                stream_.put(take8from!Bits(value));
            } else {
                if (value < (1 << 8)) {
                    // uint 8
                    store_[0] = Format.UINT8;
                    store_[1] = take8from!Bits(value);
                    stream_.put(store_[0..Offset + ubyte.sizeof]);
                } else if (value < (1 << 16)) {
                    // uint 16
                    const temp = convertEndianTo!16(value);

                    store_[0] = Format.UINT16;
                    *cast(ushort*)&store_[Offset] = temp;
                    stream_.put(store_[0..Offset + ushort.sizeof]);
                } else {
                    // uint 32
                    const temp = convertEndianTo!32(value);

                    store_[0] = Format.UINT32;
                    *cast(uint*)&store_[Offset] = temp;
                    stream_.put(store_[0..Offset + uint.sizeof]);
                }
            }
        } else {
            if (value < -(1L << 5)) {
                if (value < -(1L << 15)) {
                    if (value < -(1L << 31)) {
                        // int 64
                        const temp = convertEndianTo!64(value);

                        store_[0] = Format.INT64;
                        *cast(long*)&store_[Offset] = temp;
                        stream_.put(store_[0..Offset + long.sizeof]);
                    } else {
                        // int 32
                        const temp = convertEndianTo!32(value);

                        store_[0] = Format.INT32;
                        *cast(int*)&store_[Offset] = temp;
                        stream_.put(store_[0..Offset + int.sizeof]);
                    }
                } else {
                    if (value < -(1L << 7)) {
                        // int 16
                        const temp = convertEndianTo!16(value);

                        store_[0] = Format.INT16;
                        *cast(short*)&store_[Offset] = temp;
                        stream_.put(store_[0..Offset + short.sizeof]);
                    } else {
                        // int 8
                        store_[0] = Format.INT8;
                        store_[1] = take8from!64(value);
                        stream_.put(store_[0..Offset + byte.sizeof]);
                    }
                }
            } else if (value < (1L << 7)) {
                // fixnum
                stream_.put(take8from!64(value));
            } else {
                if (value < (1L << 16)) {
                    if (value < (1L << 8)) {
                        // uint 8
                        store_[0] = Format.UINT8;
                        store_[1] = take8from!64(value);
                        stream_.put(store_[0..Offset + ubyte.sizeof]);
                    } else {
                        // uint 16
                        const temp = convertEndianTo!16(value);

                        store_[0] = Format.UINT16;
                        *cast(ushort*)&store_[Offset] = temp;
                        stream_.put(store_[0..Offset + ushort.sizeof]);
                    }
                } else {
                    if (value < (1L << 32)) {
                        // uint 32
                        const temp = convertEndianTo!32(value);

                        store_[0] = Format.UINT32;
                        *cast(uint*)&store_[Offset] = temp;
                        stream_.put(store_[0..Offset + uint.sizeof]);
                    } else {
                        // uint 64
                        const temp = convertEndianTo!64(value);

                        store_[0] = Format.UINT64;
                        *cast(ulong*)&store_[Offset] = temp;
                        stream_.put(store_[0..Offset + ulong.sizeof]);
                    }
                }
            }
        }

        return this;
    }


    /// ditto
    ref PackerImpl pack(T)(in T value) if (isSomeChar!T && !is(Unqual!T == enum))
    {
        static if (is(Unqual!T == char)) {
            return pack(cast(ubyte)(value));
        } else static if (is(Unqual!T == wchar)) {
            return pack(cast(ushort)(value));
        } else static if (is(Unqual!T == dchar)) {
            return pack(cast(uint)(value));
        }
    }


    /// ditto
    ref PackerImpl pack(T)(in T value) if (isFloatingPoint!T && !is(Unqual!T == enum))
    {
        static if (is(Unqual!T == float)) {
            const temp = convertEndianTo!32(_f(value).i);

            store_[0] = Format.FLOAT;
            *cast(uint*)&store_[Offset] = temp;
            stream_.put(store_[0..Offset + uint.sizeof]);
        } else static if (is(Unqual!T == double)) {
            const temp = convertEndianTo!64(_d(value).i);

            store_[0] = Format.DOUBLE;
            *cast(ulong*)&store_[Offset] = temp;
            stream_.put(store_[0..Offset + ulong.sizeof]);
        } else {
            static if ((real.sizeof > double.sizeof) && EnableReal) {
                store_[0]      = Format.REAL;
                const temp     = _r(value);
                const fraction = convertEndianTo!64(temp.fraction);
                const exponent = convertEndianTo!16(temp.exponent);

                *cast(Unqual!(typeof(fraction))*)&store_[Offset]                   = fraction;
                *cast(Unqual!(typeof(exponent))*)&store_[Offset + fraction.sizeof] = exponent;
                stream_.put(store_[0..$]);
            } else {  // Non-x86 CPUs, real type equals double type.
                pack(cast(double)value);
            }
        }

        return this;
    }


    /// ditto
    ref PackerImpl pack(T)(in T value) if (is(Unqual!T == enum))
    {
        pack(cast(OriginalType!T)value);

        return this;
    }


    /// Overload for pack(null) for 2.057 or later
    static if (!is(typeof(null) == void*))
    {
        ref PackerImpl pack(T)(in T value) if (is(Unqual!T == typeof(null)))
        {
            return packNil();
        }
    }


    /// ditto
    ref PackerImpl pack(T)(in T value) if (isPointer!T)
    {
        static if (is(Unqual!T == void*)) {  // for pack(null) for 2.056 or earlier
            enforce(value is null, "Can't serialize void type");
            stream_.put(Format.NIL);
        } else {
            if (value is null)
                stream_.put(Format.NIL);
            else
                pack(mixin(AsteriskOf!T ~ "value"));
        }

        return this;
    }


    /// ditto
    ref PackerImpl pack(T)(in T array) if ((isArray!T || isInstanceOf!(Array, T)) && !is(Unqual!T == enum))
    {
        alias typeof(T.init[0]) U;

        if (array.empty)
            return packNil();

        // Raw bytes
        static if (isByte!(U) || isSomeChar!(U)) {
            ubyte[] raw = cast(ubyte[])array;

            beginRaw(raw.length);
            stream_.put(raw);
        } else {
            beginArray(array.length);
            foreach (elem; array)
                pack(elem);
        }

        return this;
    }


    /// ditto
    ref PackerImpl pack(T)(in T array) if (isAssociativeArray!T)
    {
        if (array is null)
            return packNil();

        beginMap(array.length);
        foreach (key, value; array) {
            pack(key);
            pack(value);
        }

        return this;
    }


    /// ditto
    ref PackerImpl pack(Types...)(auto ref const Types objects) if (Types.length > 1)
    {
        foreach (i, T; Types)
            pack(objects[i]);

        return this;
    }


    /**
     * Serializes $(D_PARAM object) and writes to stream.
     *
     * Calling $(D toMsgpack) if $(D_KEYWORD class) and $(D_KEYWORD struct) implement $(D toMsgpack) method. $(D toMsgpack) signature is:
     * -----
     * void toMsgpack(Packer)(ref Packer packer) const
     * -----
     * This method serializes all members of T object if $(D_KEYWORD class) and $(D_KEYWORD struct) don't implement $(D toMsgpack).
     *
     * An object that doesn't implement $(D toMsgpack) is serialized to Array type.
     * -----
     * packer.pack(tuple(true, 1, "Hi!"))  // -> '[true, 1, "Hi!"]', not 'ture, 1, "Hi!"'
     *
     * struct Foo
     * {
     *     int num    = 10;
     *     string msg = "D!";
     * }
     * packer.pack(Foo());  // -> '[10, "D!"]'
     *
     * class Base
     * {
     *     bool flag = true;
     * }
     * class Derived : Base
     * {
     *     double = 0.5f;
     * }
     * packer.pack(new Derived());  // -> '[true, 0.5f]'
     * -----
     *
     * Params:
     *  object = the content to serialize.
     *
     * Returns:
     *  self, i.e. for method chaining.
     */
    ref PackerImpl pack(T)(in T object) if (is(Unqual!T == class))
    {
        if (object is null)
            return packNil();

        static if (hasMember!(T, "toMsgpack"))
        {
            static if (__traits(compiles, { object.toMsgpack(this, withFieldName_); })) {
                object.toMsgpack(this, withFieldName_);
            } else static if (__traits(compiles, { object.toMsgpack(this); })) { // backward compatible
                object.toMsgpack(this);
            } else {
                static assert(0, "Failed to invoke 'toMsgpack' on type '" ~ Unqual!T.stringof ~ "'");
            }
        } else {
            if (auto handler = object.classinfo in packHandlers) {
                (*handler)(this, cast(void*)&object);
                return this;
            }
            if (T.classinfo !is object.classinfo) {
                throw new MessagePackException("Can't pack derived class through reference to base class.");
            }

            packObject!(T)(object);
        }

        return this;
    }


    /// ditto
    @trusted
    ref PackerImpl pack(T)(auto ref T object) if (is(Unqual!T == struct) &&
                                                  !isInstanceOf!(Array, T) &&
                                                  !is(Unqual!T == ExtValue))
    {
        static if (hasMember!(T, "toMsgpack"))
        {
            static if (__traits(compiles, { object.toMsgpack(this, withFieldName_); })) {
                object.toMsgpack(this, withFieldName_);
            } else static if (__traits(compiles, { object.toMsgpack(this); })) { // backward compatible
                object.toMsgpack(this);
            } else {
                static assert(0, "Failed to invoke 'toMsgpack' on type '" ~ Unqual!T.stringof ~ "'");
            }
        } else static if (isTuple!T) {
            beginArray(object.field.length);
            foreach (f; object.field)
                pack(f);
        } else {  // simple struct
            if (auto handler = typeid(Unqual!T) in packHandlers) {
                (*handler)(this, cast(void*)&object);
                return this;
            }

            immutable memberNum = SerializingMemberNumbers!(T);
            if (withFieldName_)
                beginMap(memberNum);
            else
                beginArray(memberNum);

            if (withFieldName_) {
                foreach (i, f; object.tupleof) {
                    static if (isPackedField!(T.tupleof[i]) && __traits(compiles, { pack(f); }))
                    {
                        pack(getFieldName!(T, i));
                        pack(f);
                    }
                }
            } else {
                foreach (i, f; object.tupleof) {
                    static if (isPackedField!(T.tupleof[i]) && __traits(compiles, { pack(f); }))
                        pack(f);
                }
            }
        }

        return this;
    }


    void packObject(T)(in T object) if (is(Unqual!T == class))
    {
        alias SerializingClasses!(T) Classes;

        immutable memberNum = SerializingMemberNumbers!(Classes);
        if (withFieldName_)
            beginMap(memberNum);
        else
            beginArray(memberNum);

        foreach (Class; Classes) {
            Class obj = cast(Class)object;
            if (withFieldName_) {
                foreach (i, f ; obj.tupleof) {
                    static if (isPackedField!(Class.tupleof[i])) {
                        pack(getFieldName!(Class, i));
                        pack(f);
                    }
                }
            } else {
                foreach (i, f ; obj.tupleof) {
                    static if (isPackedField!(Class.tupleof[i]))
                        pack(f);
                }
            }
        }
    }


    /**
     * Serializes the arguments as container to stream.
     *
     * -----
     * packer.packArray(true, 1);  // -> [true, 1]
     * packer.packMap("Hi", 100);  // -> ["Hi":100]
     * -----
     *
     * In packMap, the number of arguments must be even.
     *
     * Params:
     *  objects = the contents to serialize.
     *
     * Returns:
     *  self, i.e. for method chaining.
     */
    ref PackerImpl packArray(Types...)(auto ref const Types objects)
    {
        beginArray(Types.length);
        foreach (i, T; Types)
            pack(objects[i]);
        //pack(objects);  // slow :(

        return this;
    }


    /// ditto
    ref PackerImpl packMap(Types...)(auto ref const Types objects)
    {
        static assert(Types.length % 2 == 0, "The number of arguments must be even");

        beginMap(Types.length / 2);
        foreach (i, T; Types)
            pack(objects[i]);

        return this;
    }

    /**
     * Packs $(D data) as an extended value of $(D type).
     *
     * ----
     * packer.packExt(3, bytes);
     * ----
     *
     * $(D type) must be a signed byte 0-127.
     *
     * Params:
     *  type = the application-defined type for the data
     *  data = an array of bytes
     *
     * Returns:
     *  seld, i.e. for method chaining.
     */
    ref PackerImpl pack(T)(auto ref const T data) if (is(Unqual!T == ExtValue))
    {
        packExt(data.type, data.data);
        return this;
    }

    /**
     * Packs $(D data) as an extended value of $(D type).
     *
     * ----
     * packer.packExt(3, bytes);
     * ----
     *
     * $(D type) must be a signed byte 0-127.
     *
     * Params:
     *  type = the application-defined type for the data
     *  data = an array of bytes
     *
     * Returns:
     *  seld, i.e. for method chaining.
     */
    ref PackerImpl packExt(in byte type, const ubyte[] data)
    {
        ref PackerImpl packExtFixed(int fmt)
        {
            store_[0] = cast(ubyte)fmt;
            store_[1] = type;
            stream_.put(store_[0 .. 2]);
            stream_.put(data);
            return this;
        }

        // Try packing to a fixed-length type
        if (data.length == 1)
            return packExtFixed(Format.EXT + 0);
        else if (data.length == 2)
            return packExtFixed(Format.EXT + 1);
        else if (data.length == 4)
            return packExtFixed(Format.EXT + 2);
        else if (data.length == 8)
            return packExtFixed(Format.EXT + 3);
        else if (data.length == 16)
            return packExtFixed(Format.EXT + 4);

        int typeByte = void;
        if (data.length <= (2^^8)-1)
        {
            store_[0] = Format.EXT8;
            store_[1] = cast(ubyte)data.length;
            typeByte = 2;

        } else if (data.length <= (2^^16)-1) {
            store_[0] = Format.EXT16;
            const temp = convertEndianTo!16(data.length);
            *cast(ushort*)&store_[Offset] = temp;
            typeByte = 3;
        } else if (data.length <= (2^^32)-1) {
            store_[0] = Format.EXT32;
            const temp = convertEndianTo!32(data.length);
            *cast(uint*)&store_[Offset] = temp;
            typeByte = 5;
        } else
            throw new MessagePackException("Data too large to pack as EXT");

        store_[typeByte] = type;
        stream_.put(store_[0..typeByte+1]);
        stream_.put(data);

        return this;
    }

    /*
     * Serializes raw type-information to stream for binary type.
     */
    void beginRaw(in size_t length)
    {
        import std.conv : text;

        if (length < 32) {
            const ubyte temp = Format.RAW | cast(ubyte)length;
            stream_.put(take8from(temp));
        } else if (length < 65536) {
            const temp = convertEndianTo!16(length);

            store_[0] = Format.RAW16;
            *cast(ushort*)&store_[Offset] = temp;
            stream_.put(store_[0..Offset + ushort.sizeof]);
        } else {
            if (length > 0xffffffff)
                throw new MessagePackException(text("size of raw is too long to pack: ", length,  " bytes should be <= ", 0xffffffff));

            const temp = convertEndianTo!32(length);

            store_[0] = Format.RAW32;
            *cast(uint*)&store_[Offset] = temp;
            stream_.put(store_[0..Offset + uint.sizeof]);
        }
    }

    /**
     * Serializes the type-information to stream.
     *
     * These methods don't serialize contents.
     * You need to call pack method to serialize contents at your own risk.
     * -----
     * packer.beginArray(3).pack(true, 1);  // -> [true, 1,
     *
     * // other operation
     *
     * packer.pack("Hi!");                  // -> [true, 1, "Hi!"]
     * -----
     *
     * Params:
     *  length = the length of container.
     *
     * Returns:
     *  self, i.e. for method chaining.
     */
    ref PackerImpl beginArray(in size_t length)
    {
        if (length < 16) {
            const ubyte temp = Format.ARRAY | cast(ubyte)length;
            stream_.put(take8from(temp));
        } else if (length < 65536) {
            const temp = convertEndianTo!16(length);

            store_[0] = Format.ARRAY16;
            *cast(ushort*)&store_[Offset] = temp;
            stream_.put(store_[0..Offset + ushort.sizeof]);
        } else {
            const temp = convertEndianTo!32(length);

            store_[0] = Format.ARRAY32;
            *cast(uint*)&store_[Offset] = temp;
            stream_.put(store_[0..Offset + uint.sizeof]);
        }

        return this;
    }


    /// ditto
    ref PackerImpl beginMap(in size_t length)
    {
        if (length < 16) {
            const ubyte temp = Format.MAP | cast(ubyte)length;
            stream_.put(take8from(temp));
        } else if (length < 65536) {
            const temp = convertEndianTo!16(length);

            store_[0] = Format.MAP16;
            *cast(ushort*)&store_[Offset] = temp;
            stream_.put(store_[0..Offset + ushort.sizeof]);
        } else {
            const temp = convertEndianTo!32(length);

            store_[0] = Format.MAP32;
            *cast(uint*)&store_[Offset] = temp;
            stream_.put(store_[0..Offset + uint.sizeof]);
        }

        return this;
    }


  private:
    /*
     * Serializes the nil value.
     */
    ref PackerImpl packNil()
    {
        stream_.put(Format.NIL);
        return this;
    }
}


/// Default serializer
alias PackerImpl!(Appender!(ubyte[])) Packer;  // should be pure struct?


/**
 * Helper for $(D Packer) construction.
 *
 * Params:
 *  stream = the stream to write.
 *  withFieldName = serialize class / struct with field name
 *
 * Returns:
 *  a $(D Packer) object instantiated and initialized according to the arguments.
 */
PackerImpl!(Stream) packer(Stream)(Stream stream, bool withFieldName = false)
{
    return typeof(return)(stream, withFieldName);
}


version(unittest)
{
    package import std.file, core.stdc.string;

    package mixin template DefinePacker()
    {
        Packer packer;
    }

    package mixin template DefineDictionalPacker()
    {
        Packer packer = Packer(false);
    }
}


unittest
{
    { // unique value
        mixin DefinePacker;

        ubyte[] result = [Format.NIL, Format.TRUE, Format.FALSE];

        packer.pack(null, true, false);
        foreach (i, value; packer.stream.data)
            assert(value == result[i]);
    }
    { // uint *
        static struct UTest { ubyte format; ulong value; }

        enum : ulong { A = ubyte.max, B = ushort.max, C = uint.max, D = ulong.max }

        static UTest[][] utests = [
            [{Format.UINT8, A}],
            [{Format.UINT8, A}, {Format.UINT16, B}],
            [{Format.UINT8, A}, {Format.UINT16, B}, {Format.UINT32, C}],
            [{Format.UINT8, A}, {Format.UINT16, B}, {Format.UINT32, C}, {Format.UINT64, D}],
        ];

        foreach (I, T; TypeTuple!(ubyte, ushort, uint, ulong)) {
            foreach (i, test; utests[I]) {
                mixin DefinePacker;

                packer.pack(cast(T)test.value);
                assert(packer.stream.data[0] == test.format);

                switch (i) {
                case 0:
                    auto answer = take8from!(T.sizeof * 8)(test.value);
                    assert(memcmp(&packer.stream.data[1], &answer, ubyte.sizeof) == 0);
                    break;
                case 1:
                    auto answer = convertEndianTo!16(test.value);
                    assert(memcmp(&packer.stream.data[1], &answer, ushort.sizeof) == 0);
                    break;
                case 2:
                    auto answer = convertEndianTo!32(test.value);
                    assert(memcmp(&packer.stream.data[1], &answer, uint.sizeof) == 0);
                    break;
                default:
                    auto answer = convertEndianTo!64(test.value);
                    assert(memcmp(&packer.stream.data[1], &answer, ulong.sizeof) == 0);
                }
            }
        }
    }
    { // int *
        static struct STest { ubyte format; long value; }

        enum : long { A = byte.min, B = short.min, C = int.min, D = long.min }

        static STest[][] stests = [
            [{Format.INT8, A}],
            [{Format.INT8, A}, {Format.INT16, B}],
            [{Format.INT8, A}, {Format.INT16, B}, {Format.INT32, C}],
            [{Format.INT8, A}, {Format.INT16, B}, {Format.INT32, C}, {Format.INT64, D}],
        ];

        foreach (I, T; TypeTuple!(byte, short, int, long)) {
            foreach (i, test; stests[I]) {
                mixin DefinePacker;

                packer.pack(cast(T)test.value);
                assert(packer.stream.data[0] == test.format);

                switch (i) {
                case 0:
                    auto answer = take8from!(T.sizeof * 8)(test.value);
                    assert(memcmp(&packer.stream.data[1], &answer, byte.sizeof) == 0);
                    break;
                case 1:
                    auto answer = convertEndianTo!16(test.value);
                    assert(memcmp(&packer.stream.data[1], &answer, short.sizeof) == 0);
                    break;
                case 2:
                    auto answer = convertEndianTo!32(test.value);
                    assert(memcmp(&packer.stream.data[1], &answer, int.sizeof) == 0);
                    break;
                default:
                    auto answer = convertEndianTo!64(test.value);
                    assert(memcmp(&packer.stream.data[1], &answer, long.sizeof) == 0);
                }
            }
        }
    }
    { // fload, double
        static if ((real.sizeof == double.sizeof) || !EnableReal)
        {
            alias TypeTuple!(float, double, double) FloatingTypes;
            static struct FTest { ubyte format; double value; }

            static FTest[] ftests = [
                {Format.FLOAT,  float.min_normal},
                {Format.DOUBLE, double.max},
                {Format.DOUBLE, double.max},
            ];
        }
        else
        {
            alias TypeTuple!(float, double, real) FloatingTypes;
            static struct FTest { ubyte format; real value; }

            static FTest[] ftests = [
                {Format.FLOAT,  float.min_normal},
                {Format.DOUBLE, double.max},
                {Format.REAL,   real.max},
            ];
        }

        foreach (I, T; FloatingTypes) {
            mixin DefinePacker;

            packer.pack(cast(T)ftests[I].value);
            assert(packer.stream.data[0] == ftests[I].format);

            switch (I) {
            case 0:
                const answer = convertEndianTo!32(_f(cast(T)ftests[I].value).i);
                assert(memcmp(&packer.stream.data[1], &answer, float.sizeof) == 0);
                break;
            case 1:
                const answer = convertEndianTo!64(_d(cast(T)ftests[I].value).i);
                assert(memcmp(&packer.stream.data[1], &answer, double.sizeof) == 0);
                break;
            default:
                static if (EnableReal)
                {
                    const t = _r(cast(T)ftests[I].value);
                    const f = convertEndianTo!64(t.fraction);
                    const e = convertEndianTo!16(t.exponent);
                    assert(memcmp(&packer.stream.data[1],            &f, f.sizeof) == 0);
                    assert(memcmp(&packer.stream.data[1 + f.sizeof], &e, e.sizeof) == 0);
                }
                else
                {
                    const answer = convertEndianTo!64(_d(cast(T)ftests[I].value).i);
                    assert(memcmp(&packer.stream.data[1], &answer, double.sizeof) == 0);
                }
            }
        }
    }
    { // pointer
        static struct PTest
        {
            ubyte format;

            union
            {
                ulong*  p0;
                long*   p1;
                double* p2;
            }
        }

        PTest[] ptests = [PTest(Format.UINT64), PTest(Format.INT64), PTest(Format.DOUBLE)];

        ulong  v0 = ulong.max;
        long   v1 = long.min;
        double v2 = double.max;

        foreach (I, Index; TypeTuple!("0", "1", "2")) {
            mixin DefinePacker;

            mixin("ptests[I].p" ~ Index ~ " = &v" ~ Index ~ ";");

            packer.pack(mixin("ptests[I].p" ~ Index));
            assert(packer.stream.data[0] == ptests[I].format);

            switch (I) {
            case 0:
                auto answer = convertEndianTo!64(*ptests[I].p0);
                assert(memcmp(&packer.stream.data[1], &answer, ulong.sizeof) == 0);
                break;
            case 1:
                auto answer = convertEndianTo!64(*ptests[I].p1);
                assert(memcmp(&packer.stream.data[1], &answer, long.sizeof) == 0);
                break;
            default:
                const answer = convertEndianTo!64(_d(*ptests[I].p2).i);
                assert(memcmp(&packer.stream.data[1], &answer, double.sizeof) == 0);
            }
        }
    }
    { // enum
        enum E : ubyte { A = ubyte.max }

        mixin DefinePacker; E e = E.A;

        packer.pack(e);
        assert(packer.stream.data[0] == Format.UINT8);

        auto answer = E.A;
        assert(memcmp(&packer.stream.data[1], &answer, (OriginalType!E).sizeof) == 0);
    }
    { // enum with string
        enum E2 : string { A = "test" }

        mixin DefinePacker; E2 e = E2.A;

        packer.pack(e);
        assert(packer.stream.data[0] == (Format.RAW | 0x04));
    }
    { // container
        static struct CTest { ubyte format; size_t value; }

        enum : ulong { A = 16 / 2, B = ushort.max, C = uint.max }

        static CTest[][] ctests = [
            [{Format.ARRAY | A, Format.ARRAY | A}, {Format.ARRAY16, B}, {Format.ARRAY32, C}],
            [{Format.MAP   | A, Format.MAP   | A}, {Format.MAP16,   B}, {Format.MAP32,   C}],
            [{Format.RAW   | A, Format.RAW   | A}, {Format.RAW16,   B}, {Format.RAW32,   C}],
        ];

        foreach (I, Name; TypeTuple!("Array", "Map", "Raw")) {
            auto test = ctests[I];

            foreach (i, T; TypeTuple!(ubyte, ushort, uint)) {
                mixin DefinePacker;
                mixin("packer.begin" ~ Name ~ "(i ? test[i].value : A);");

                assert(packer.stream.data[0] == test[i].format);

                switch (i) {
                case 0:
                    auto answer = take8from(test[i].value);
                    assert(memcmp(&packer.stream.data[0], &answer, ubyte.sizeof) == 0);
                    break;
                case 1:
                    auto answer = convertEndianTo!16(test[i].value);
                    assert(memcmp(&packer.stream.data[1], &answer, ushort.sizeof) == 0);
                    break;
                default:
                    auto answer = convertEndianTo!32(test[i].value);
                    assert(memcmp(&packer.stream.data[1], &answer, uint.sizeof) == 0);
                }
            }
        }
    }
<<<<<<< HEAD
    version (X86_64) // can't create a long enough array to trigger this on x86
    { // larger spec size for string / binary
=======
    version(X86_64) { // larger spec size for string / binary
>>>>>>> 23bd61f5
        mixin DefinePacker;

        try {
            // using malloc because - hopefully - this means we don't
            // actually physically allocate such a huge amount of memory
            import core.stdc.stdlib;
	    auto len = 0xffffffffUL + 1;
            auto bins = (cast(byte*)malloc(len))[0 .. len];
            assert(bins);
            scope(exit) free(bins.ptr);
            packer.pack(bins);
            assert(false); //check it wasn't allowed
        } catch (MessagePackException e) {
        }
    }
    { // user defined
        {
            static struct S
            {
                uint num = uint.max;

                void toMsgpack(P)(ref P p) const { p.packArray(num); }
            }

            mixin DefinePacker; S test;

            packer.pack(test);

            assert(packer.stream.data[0] == (Format.ARRAY | 1));
            assert(packer.stream.data[1] ==  Format.UINT32);
            assert(memcmp(&packer.stream.data[2], &test.num, uint.sizeof) == 0);
        }
        {
            mixin DefinePacker; auto test = tuple(true, false, uint.max);

            packer.pack(test);

            assert(packer.stream.data[0] == (Format.ARRAY | 3));
            assert(packer.stream.data[1] ==  Format.TRUE);
            assert(packer.stream.data[2] ==  Format.FALSE);
            assert(packer.stream.data[3] ==  Format.UINT32);
            assert(memcmp(&packer.stream.data[4], &test.field[2], uint.sizeof) == 0);
        }
        {
            static class C
            {
                uint num;

                this(uint n) { num = n; }

                void toMsgpack(P)(ref P p) const { p.packArray(num); }
            }

            mixin DefinePacker; C test = new C(ushort.max);

            packer.pack(test);

            assert(packer.stream.data[0] == (Format.ARRAY | 1));
            assert(packer.stream.data[1] ==  Format.UINT16);
            assert(memcmp(&packer.stream.data[2], &test.num, ushort.sizeof) == 0);
        }
    }
    { // simple struct and class
        {
            static struct Simple
            {
                uint num = uint.max;
            }

            static struct SimpleWithNonPacked1
            {
                uint num = uint.max;
                @nonPacked string str = "ignored";
            }

            static struct SimpleWithNonPacked2
            {
                @nonPacked string str = "ignored";
                uint num = uint.max;
            }

            static struct SimpleWithSkippedTypes
            {
                int function(int) fn;
                int delegate(int) dg;
                uint num = uint.max;
            }

            foreach (Type; TypeTuple!(Simple, SimpleWithNonPacked1, SimpleWithNonPacked2, SimpleWithSkippedTypes)) {
                mixin DefinePacker;

                Type test;
                packer.pack(test);

                assert(packer.stream.data[0] == (Format.ARRAY | 1));
                assert(packer.stream.data[1] ==  Format.UINT32);
                assert(memcmp(&packer.stream.data[2], &test.num, uint.sizeof) == 0);
            }
        }

        static class SimpleA
        {
            bool flag = true;
        }

        static class SimpleB : SimpleA
        {
            ubyte type = 100;
        }

        static class SimpleC : SimpleB
        {
            uint num = uint.max;
        }

        static class SimpleCWithNonPacked1 : SimpleB
        {
            uint num = uint.max;
            @nonPacked string str = "ignored";
        }

        static class SimpleCWithNonPacked2 : SimpleB
        {
            @nonPacked string str = "ignored";
            uint num = uint.max;
        }

        static class SimpleCWithSkippedTypes : SimpleB
        {
            uint num = uint.max;
            int function(int) fn;
            int delegate(int) dg;
        }

        {  // from derived class
            foreach (Type; TypeTuple!(SimpleC, SimpleCWithNonPacked1, SimpleCWithNonPacked2, SimpleCWithSkippedTypes)) {
                mixin DefinePacker;

                Type test = new Type();
                packer.pack(test);

                assert(packer.stream.data[0] == (Format.ARRAY | 3));
                assert(packer.stream.data[1] ==  Format.TRUE);
                assert(packer.stream.data[2] ==  100);
                assert(packer.stream.data[3] ==  Format.UINT32);
                assert(memcmp(&packer.stream.data[4], &test.num, uint.sizeof) == 0);
            }
        }
        {  // from base class
            mixin DefinePacker; SimpleB test = new SimpleC();

            try {
                packer.pack(test);
                assert(false);
            } catch (Exception e) { }
        }
    }

    // ext types
    {
        byte type = 7; // an arbitrary type value

        // fixexts
        {
            ubyte[16] data;
            data[] = 1;
            foreach (L; TypeTuple!(1, 2, 4, 8, 16))
            {
                mixin DefinePacker;
                packer.pack(ExtValue(type, data[0 .. L]));

                // format, type, data
                assert(packer.stream.data.length == 2 + L);
                const l = 2 ^^ (packer.stream.data[0] - Format.EXT);
                assert(l == L);
                assert(packer.stream.data[1] == type);
                assert(packer.stream.data[2 .. 2+l] == data[0 .. L]);
            }
        }

        // ext8
        {
            foreach (L; TypeTuple!(3, 7, 255))
            {
                ubyte[] data = new ubyte[](L);
                data[] = 1;

                mixin DefinePacker;
                packer.pack(ExtValue(type, data[0 .. L]));

                // format, length, type, data
                assert(packer.stream.data.length == 3 + L);
                assert(packer.stream.data[0] == Format.EXT8);
                assert(packer.stream.data[1] == L);
                assert(packer.stream.data[2] == type);
                assert(packer.stream.data[3 .. 3 + L] == data);
            }
        }

        // ext16
        {
            foreach (L; TypeTuple!(256, (2^^16)-1))
            {
                ubyte[] data = new ubyte[](L);
                data[] = 1;

                mixin DefinePacker;
                packer.pack(ExtValue(type, data[0 .. L]));

                // format, length, type, data
                import std.conv : text;
                assert(packer.stream.data.length == 4 + L, text(packer.stream.data.length));
                assert(packer.stream.data[0] == Format.EXT16);

                ushort l = convertEndianTo!16(L);
                assert(memcmp(&packer.stream.data[1], &l, ushort.sizeof) == 0);
                assert(packer.stream.data[3] == type);
                assert(packer.stream.data[4 .. 4 + L] == data);
            }
        }

        // ext32
        {
            foreach (L; TypeTuple!(2^^16, 2^^17))
            {
                ubyte[] data = new ubyte[](L);
                data[] = 1;

                mixin DefinePacker;
                packer.pack(ExtValue(type, data[0 .. L]));

                // format, length, type, data
                import std.conv : text;
                assert(packer.stream.data.length == 6 + L, text(packer.stream.data.length));
                assert(packer.stream.data[0] == Format.EXT32);

                uint l = convertEndianTo!32(L);
                assert(memcmp(&packer.stream.data[1], &l, uint.sizeof) == 0);
                assert(packer.stream.data[5] == type);
                assert(packer.stream.data[6 .. 6 + L] == data);
            }
        }
    }
}<|MERGE_RESOLUTION|>--- conflicted
+++ resolved
@@ -1128,12 +1128,9 @@
             }
         }
     }
-<<<<<<< HEAD
+
     version (X86_64) // can't create a long enough array to trigger this on x86
     { // larger spec size for string / binary
-=======
-    version(X86_64) { // larger spec size for string / binary
->>>>>>> 23bd61f5
         mixin DefinePacker;
 
         try {
